--- conflicted
+++ resolved
@@ -175,15 +175,12 @@
       } catch (e: Throwable) {
         "Unexpected Response:\n$text"
       }
-<<<<<<< HEAD
     if (message.contains("API key not valid")) {
       throw InvalidAPIKeyException(message)
-=======
-
+    }
     // TODO (b/325117891): Use a better method than string matching.
     if (message == "User location is not supported for the API use.") {
       throw UnsupportedUserLocationException()
->>>>>>> 07db8109
     }
     throw ServerException(message)
   }
