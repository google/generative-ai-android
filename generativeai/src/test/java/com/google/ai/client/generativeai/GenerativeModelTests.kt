/*
 * Copyright 2023 Google LLC
 *
 * Licensed under the Apache License, Version 2.0 (the "License");
 * you may not use this file except in compliance with the License.
 * You may obtain a copy of the License at
 *
 *     http://www.apache.org/licenses/LICENSE-2.0
 *
 * Unless required by applicable law or agreed to in writing, software
 * distributed under the License is distributed on an "AS IS" BASIS,
 * WITHOUT WARRANTIES OR CONDITIONS OF ANY KIND, either express or implied.
 * See the License for the specific language governing permissions and
 * limitations under the License.
 */

package com.google.ai.client.generativeai

import com.google.ai.client.generativeai.type.RequestOptions
import com.google.ai.client.generativeai.type.RequestTimeoutException
import com.google.ai.client.generativeai.util.commonTest
import com.google.ai.client.generativeai.util.createGenerativeModel
import com.google.ai.client.generativeai.util.createResponses
import com.google.ai.client.generativeai.util.doBlocking
import com.google.ai.client.generativeai.util.prepareStreamingResponse
import io.kotest.assertions.throwables.shouldThrow
import io.kotest.matchers.shouldBe
import io.kotest.matchers.string.shouldContain
import io.ktor.client.engine.mock.MockEngine
import io.ktor.client.engine.mock.respond
import io.ktor.http.HttpHeaders
import io.ktor.http.HttpStatusCode
import io.ktor.http.headersOf
import io.ktor.utils.io.ByteChannel
import io.ktor.utils.io.close
import io.ktor.utils.io.writeFully
import kotlin.time.Duration.Companion.seconds
import kotlinx.coroutines.withTimeout
import org.junit.Test
import org.junit.runner.RunWith
import org.junit.runners.Parameterized

internal class GenerativeModelTests {
  private val testTimeout = 5.seconds

  @Test
  fun `(generateContentStream) emits responses as they come in`() = commonTest {
    val response = createResponses("The", " world", " is", " a", " beautiful", " place!")
    val bytes = prepareStreamingResponse(response)

    bytes.forEach { channel.writeFully(it) }
    val responses = model.generateContentStream()

    withTimeout(testTimeout) {
      responses.collect {
        it.candidates.isEmpty() shouldBe false
        channel.close()
      }
    }
  }
<<<<<<< HEAD
}

@RunWith(Parameterized::class)
internal class ModelNamingTests(private val modelName: String, private val actualName: String) {

  @Test
  fun `request should include right model name`() = doBlocking {
    val channel = ByteChannel(autoFlush = true)
    val mockEngine = MockEngine {
      respond(channel, HttpStatusCode.OK, headersOf(HttpHeaders.ContentType, "application/json"))
    }
    prepareStreamingResponse(createResponses("Random")).forEach { channel.writeFully(it) }
    val model = createGenerativeModel(modelName, "super_cool_test_key", mockEngine)

    withTimeout(5.seconds) {
      model.generateContentStream().collect {
        it.candidates.isEmpty() shouldBe false
        channel.close()
      }
    }

    mockEngine.requestHistory.first().url.encodedPath shouldContain actualName
  }

  companion object {
    @JvmStatic
    @Parameterized.Parameters
    fun data() =
      listOf(
        arrayOf("gemini-pro", "models/gemini-pro"),
        arrayOf("x/gemini-pro", "x/gemini-pro"),
        arrayOf("models/gemini-pro", "models/gemini-pro"),
        arrayOf("/modelname", "/modelname"),
        arrayOf("modifiedNaming/mymodel", "modifiedNaming/mymodel"),
      )
  }
=======

  @Test
  fun `(generateContent) respects a custom timeout`() =
    commonTest(requestOptions = RequestOptions(2.seconds)) {
      shouldThrow<RequestTimeoutException> {
        withTimeout(testTimeout) { model.generateContent("d") }
      }
    }
>>>>>>> fff522d1
}<|MERGE_RESOLUTION|>--- conflicted
+++ resolved
@@ -58,7 +58,14 @@
       }
     }
   }
-<<<<<<< HEAD
+
+  @Test
+  fun `(generateContent) respects a custom timeout`() =
+    commonTest(requestOptions = RequestOptions(2.seconds)) {
+      shouldThrow<RequestTimeoutException> {
+        withTimeout(testTimeout) { model.generateContent("d") }
+      }
+    }
 }
 
 @RunWith(Parameterized::class)
@@ -71,7 +78,8 @@
       respond(channel, HttpStatusCode.OK, headersOf(HttpHeaders.ContentType, "application/json"))
     }
     prepareStreamingResponse(createResponses("Random")).forEach { channel.writeFully(it) }
-    val model = createGenerativeModel(modelName, "super_cool_test_key", mockEngine)
+    val model =
+      createGenerativeModel(modelName, "super_cool_test_key", RequestOptions(), mockEngine)
 
     withTimeout(5.seconds) {
       model.generateContentStream().collect {
@@ -95,14 +103,4 @@
         arrayOf("modifiedNaming/mymodel", "modifiedNaming/mymodel"),
       )
   }
-=======
-
-  @Test
-  fun `(generateContent) respects a custom timeout`() =
-    commonTest(requestOptions = RequestOptions(2.seconds)) {
-      shouldThrow<RequestTimeoutException> {
-        withTimeout(testTimeout) { model.generateContent("d") }
-      }
-    }
->>>>>>> fff522d1
 }