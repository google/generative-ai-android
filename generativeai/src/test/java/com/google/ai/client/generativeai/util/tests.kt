--- conflicted
+++ resolved
@@ -98,16 +98,6 @@
  * @param block The test contents themselves, with the [CommonTestScope] implicitly provided
  * @see CommonTestScope
  */
-<<<<<<< HEAD
-internal fun commonTest(status: HttpStatusCode = HttpStatusCode.OK, block: CommonTest) =
-  doBlocking {
-    val channel = ByteChannel(autoFlush = true)
-    val mockEngine = MockEngine {
-      respond(channel, status, headersOf(HttpHeaders.ContentType, "application/json"))
-    }
-    val model = createGenerativeModel("gemini-pro", "super_cool_test_key", mockEngine)
-    CommonTestScope(channel, model).block()
-=======
 internal fun commonTest(
   status: HttpStatusCode = HttpStatusCode.OK,
   requestOptions: RequestOptions = RequestOptions(),
@@ -116,23 +106,30 @@
   val channel = ByteChannel(autoFlush = true)
   val mockEngine = MockEngine {
     respond(channel, status, headersOf(HttpHeaders.ContentType, "application/json"))
->>>>>>> fff522d1
   }
-  val controller =
-    APIController(
-      "super_cool_test_key",
-      "gemini-pro",
-      requestOptions.apiVersion,
-      requestOptions.timeout,
-      mockEngine
-    )
-  val model = GenerativeModel("gemini-pro", "super_cool_test_key", controller = controller)
+  val model = createGenerativeModel("gemini-pro", "super_cool_test_key", requestOptions, mockEngine)
   CommonTestScope(channel, model).block()
 }
 
 /** Simple wrapper that guarantees the model and APIController are created using the same data */
-internal fun createGenerativeModel(name: String, apikey: String, engine: MockEngine) =
-  GenerativeModel(name, apikey, controller = APIController(apikey, name, engine))
+internal fun createGenerativeModel(
+  name: String,
+  apikey: String,
+  requestOptions: RequestOptions = RequestOptions(),
+  engine: MockEngine
+) =
+  GenerativeModel(
+    name,
+    apikey,
+    controller =
+      APIController(
+        "super_cool_test_key",
+        name,
+        requestOptions.apiVersion,
+        requestOptions.timeout,
+        engine
+      )
+  )
 
 /**
  * A variant of [commonTest] for performing *streaming-based* snapshot tests.
